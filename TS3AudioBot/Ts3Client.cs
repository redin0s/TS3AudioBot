// TS3AudioBot - An advanced Musicbot for Teamspeak 3
// Copyright (C) 2017  TS3AudioBot contributors
//
// This program is free software: you can redistribute it and/or modify
// it under the terms of the Open Software License v. 3.0
//
// You should have received a copy of the Open Software License along with this
// program. If not, see <https://opensource.org/licenses/OSL-3.0>.

using System;
using System.Collections.Generic;
using System.Linq;
using System.Text;
using TS3AudioBot.Algorithm;
using TS3AudioBot.Config;
using TS3AudioBot.Helper;
using TS3AudioBot.Localization;
using TSLib;
using TSLib.Commands;
using TSLib.Full;
using TSLib.Helper;
using TSLib.Messages;

namespace TS3AudioBot
{
	public sealed class Ts3Client : IDisposable
	{
		private static readonly NLog.Logger Log = NLog.LogManager.GetCurrentClassLogger();
		private readonly Id id;

		public event EventHandler? OnBotConnected;
		public event EventHandler<DisconnectEventArgs>? OnBotDisconnect;
		public event EventHandler<TextMessage>? OnMessageReceived;
		public event EventHandler<AloneChanged>? OnAloneChanged;
		public event EventHandler? OnWhisperNoTarget;

		private static readonly string[] QuitMessages = {
			"I'm outta here", "You're boring", "Have a nice day", "Bye", "Good night",
			"Nothing to do here", "Taking a break", "Lorem ipsum dolor sit amet…",
			"Nothing can hold me back", "It's getting quiet", "Drop the bazzzzzz",
			"Never gonna give you up", "Never gonna let you down", "Keep rockin' it",
			"?", "c(ꙩ_Ꙩ)ꜿ", "I'll be back", "Your advertisement could be here",
			"connection lost", "disconnected", "Requested by API.",
			"Robert'); DROP TABLE students;--", "It works!! No, wait...",
			"Notice me, senpai", ":wq", "Soon™"
		};

		private bool closed = false;
		private TickWorker? reconnectTick = null;
		private int reconnectCounter;
		private ReconnectType? lastReconnect;

		private readonly ConfBot config;
		private readonly TsFullClient ts3FullClient;
		private IdentityData? identity;
		private List<ClientList> clientbuffer = new List<ClientList>();
		private bool clientbufferOutdated = true;
		private readonly TimedCache<ClientDbId, ClientDbInfo> clientDbNames = new TimedCache<ClientDbId, ClientDbInfo>();
		private readonly LruCache<Uid, ClientDbId> dbIdCache = new LruCache<Uid, ClientDbId>(1024);
		private bool alone = true;
		private ChannelId? reconnectChannel = null;
		private ClientId[] ownChannelClients = Array.Empty<ClientId>();

		public bool Connected => ts3FullClient.Connected;

		public Ts3Client(ConfBot config, TsFullClient ts3FullClient, Id id)
		{
			this.id = id;

			this.ts3FullClient = ts3FullClient;
			ts3FullClient.OnEachTextMessage += ExtendedTextMessage;
			ts3FullClient.OnErrorEvent += TsFullClient_OnErrorEvent;
			ts3FullClient.OnConnected += TsFullClient_OnConnected;
			ts3FullClient.OnDisconnected += TsFullClient_OnDisconnected;
			ts3FullClient.OnEachClientMoved += (s, e) =>
			{
				UpdateReconnectChannel(e.ClientId, e.TargetChannelId);
				if (AloneRecheckRequired(e.ClientId, e.TargetChannelId)) IsAloneRecheck();
			};
			ts3FullClient.OnEachClientEnterView += (s, e) =>
			{
				UpdateReconnectChannel(e.ClientId, e.TargetChannelId);
				if (AloneRecheckRequired(e.ClientId, e.TargetChannelId)) IsAloneRecheck();
				else if (AloneRecheckRequired(e.ClientId, e.SourceChannelId)) IsAloneRecheck();
			};
			ts3FullClient.OnEachClientLeftView += (s, e) =>
			{
				UpdateReconnectChannel(e.ClientId, e.TargetChannelId);
				if (AloneRecheckRequired(e.ClientId, e.TargetChannelId)) IsAloneRecheck();
				else if (AloneRecheckRequired(e.ClientId, e.SourceChannelId)) IsAloneRecheck();
			};

			this.config = config;
			identity = null;
		}

		public E<string> Connect()
		{
			// get or compute identity
			var identityConf = config.Connect.Identity;
			if (string.IsNullOrEmpty(identityConf.PrivateKey))
			{
				identity = TsCrypt.GenerateNewIdentity();
				identityConf.PrivateKey.Value = identity.PrivateKeyString;
				identityConf.Offset.Value = identity.ValidKeyOffset;
			}
			else
			{
				var identityResult = TsCrypt.LoadIdentityDynamic(identityConf.PrivateKey.Value, identityConf.Offset.Value);
				if (!identityResult.Ok)
				{
					Log.Error("The identity from the config file is corrupted. Remove it to generate a new one next start; or try to repair it.");
					return "Corrupted identity";
				}
				identity = identityResult.Value;
				identityConf.PrivateKey.Value = identity.PrivateKeyString;
				identityConf.Offset.Value = identity.ValidKeyOffset;
			}

			// check required security level
			if (identityConf.Level.Value >= 0 && identityConf.Level.Value <= 160)
				UpdateIndentityToSecurityLevel(identityConf.Level.Value);
			else if (identityConf.Level.Value != -1)
				Log.Warn("Invalid config value for 'Level', enter a number between '0' and '160' or '-1' to adapt automatically.");
			config.SaveWhenExists();

			reconnectCounter = 0;
			lastReconnect = null;
			reconnectChannel = null;
			ts3FullClient.QuitMessage = Tools.PickRandom(QuitMessages);
			ClearAllCaches();
			return ConnectClient();
		}

		private E<string> ConnectClient()
		{
			if (identity is null) throw new InvalidOperationException();

			StopReconnectTickWorker();
			if (closed)
				return "Bot disposed";

			VersionSign versionSign;
			if (!string.IsNullOrEmpty(config.Connect.ClientVersion.Build.Value))
			{
				var versionConf = config.Connect.ClientVersion;
				versionSign = new VersionSign(versionConf.Build, versionConf.Platform.Value, versionConf.Sign);

				if (!versionSign.CheckValid())
				{
					Log.Warn("Invalid version sign, falling back to unknown :P");
					versionSign = VersionSign.VER_WIN_3_X_X;
				}
			}
			else if (Tools.IsLinux)
			{
				versionSign = VersionSign.VER_LIN_3_X_X;
			}
			else
			{
				versionSign = VersionSign.VER_WIN_3_X_X;
			}

			try
			{
<<<<<<< HEAD
				var connectionConfig = new ConnectionDataFull
				{
					Username = config.Connect.Name,
					ServerPassword = config.Connect.ServerPassword.Get(),
					Address = config.Connect.Address,
					Identity = identity,
					VersionSign = versionSign,
					DefaultChannel = reconnectChannel?.ToPath() ?? config.Connect.Channel,
					DefaultChannelPassword = config.Connect.ChannelPassword.Get(),
					LogId = id,
				};
=======
				var connectionConfig = new ConnectionDataFull(config.Connect.Address, identity,
					versionSign: versionSign,
					username: config.Connect.Name,
					serverPassword: config.Connect.ServerPassword.Get(),
					defaultChannel: config.Connect.Channel,
					defaultChannelPassword: config.Connect.ChannelPassword.Get(),
					logId: id);

>>>>>>> 1dce1118
				config.SaveWhenExists();

				ts3FullClient.Connect(connectionConfig);
				return R.Ok;
			}
			catch (TsException qcex)
			{
				Log.Error(qcex, "There is either a problem with your connection configuration, or the bot has not all permissions it needs.");
				return "Connect error";
			}
		}

		private void UpdateIndentityToSecurityLevel(int targetLevel)
		{
			if (identity == null) throw new InvalidOperationException();
			if (TsCrypt.GetSecurityLevel(identity) < targetLevel)
			{
				Log.Info("Calculating up to required security level: {0}", targetLevel);
				TsCrypt.ImproveSecurity(identity, targetLevel);
				config.Connect.Identity.Offset.Value = identity.ValidKeyOffset;
			}
		}

		private void StopReconnectTickWorker()
		{
			var reconnectTickLocal = reconnectTick;
			reconnectTick = null;
			if (reconnectTickLocal != null)
				TickPool.UnregisterTicker(reconnectTickLocal);
		}

		#region TSLib functions wrapper

		public E<LocalStr> SendMessage(string message, ClientId clientId)
		{
			if (TsString.TokenLength(message) > TsConst.MaxSizeTextMessage)
				return new LocalStr(strings.error_ts_msg_too_long);
			return ts3FullClient.SendPrivateMessage(message, clientId).FormatLocal();
		}

		public E<LocalStr> SendChannelMessage(string message)
		{
			if (TsString.TokenLength(message) > TsConst.MaxSizeTextMessage)
				return new LocalStr(strings.error_ts_msg_too_long);
			return ts3FullClient.SendChannelMessage(message).FormatLocal();
		}

		public E<LocalStr> SendServerMessage(string message)
		{
			if (TsString.TokenLength(message) > TsConst.MaxSizeTextMessage)
				return new LocalStr(strings.error_ts_msg_too_long);
			return ts3FullClient.SendServerMessage(message, 1).FormatLocal();
		}

		public E<LocalStr> KickClientFromServer(params ClientId[] clientId) => ts3FullClient.KickClientFromServer(clientId).FormatLocal();
		public E<LocalStr> KickClientFromChannel(params ClientId[] clientId) => ts3FullClient.KickClientFromChannel(clientId).FormatLocal();

		public E<LocalStr> ChangeDescription(string description)
			=> ts3FullClient.ChangeDescription(description, ts3FullClient.ClientId).FormatLocal();

		public E<LocalStr> ChangeBadges(string badgesString)
		{
			if (!badgesString.StartsWith("overwolf=") && !badgesString.StartsWith("badges="))
				badgesString = "overwolf=0:badges=" + badgesString;
			return ts3FullClient.ChangeBadges(badgesString).FormatLocal();
		}

		public E<LocalStr> ChangeName(string name)
		{
			var result = ts3FullClient.ChangeName(name);
			if (result.Ok)
				return R.Ok;

			if (result.Error.Id == TsErrorCode.parameter_invalid_size)
				return new LocalStr(strings.error_ts_invalid_name);
			else
				return result.Error.FormatLocal();
		}

		public R<ClientList, LocalStr> GetCachedClientById(ClientId id) => ClientBufferRequest(client => client.ClientId == id);

		public R<ClientList, LocalStr> GetFallbackedClientById(ClientId id)
		{
			var result = ClientBufferRequest(client => client.ClientId == id);
			if (result.Ok)
				return result;
			Log.Warn("Slow double request due to missing or wrong permission configuration!");
			var result2 = ts3FullClient.Send<ClientList>("clientinfo", new CommandParameter("clid", id)).WrapSingle();
			if (!result2.Ok)
				return new LocalStr(strings.error_ts_no_client_found);
			ClientList cd = result2.Value;
			cd.ClientId = id;
			clientbuffer.Add(cd);
			return cd;
		}

		public R<ClientList, LocalStr> GetClientByName(string name)
		{
			var refreshResult = RefreshClientBuffer(false);
			if (!refreshResult)
				return refreshResult.Error;
			var clients = Filter.DefaultFilter.Filter(
				clientbuffer.Select(cb => new KeyValuePair<string, ClientList>(cb.Name, cb)), name).ToArray();
			if (clients.Length <= 0)
				return new LocalStr(strings.error_ts_no_client_found);
			return clients[0].Value;
		}

		private R<ClientList, LocalStr> ClientBufferRequest(Predicate<ClientList> pred)
		{
			var refreshResult = RefreshClientBuffer(false);
			if (!refreshResult)
				return refreshResult.Error;
			var clientData = clientbuffer.Find(pred);
			if (clientData is null)
				return new LocalStr(strings.error_ts_no_client_found);
			return clientData;
		}

		public E<LocalStr> RefreshClientBuffer(bool force)
		{
			if (clientbufferOutdated || force)
			{
				var result = ts3FullClient.ClientList(ClientListOptions.uid);
				if (!result)
				{
					Log.Debug("Clientlist failed ({0})", result.Error.ErrorFormat());
					return result.Error.FormatLocal();
				}
				clientbuffer = result.Value.ToList();
				clientbufferOutdated = false;
			}
			return R.Ok;
		}

		public R<ServerGroupId[], LocalStr> GetClientServerGroups(ClientDbId dbId)
		{
			var result = ts3FullClient.ServerGroupsByClientDbId(dbId);
			if (!result.Ok)
				return new LocalStr(strings.error_ts_no_client_found);
			return result.Value.Select(csg => csg.ServerGroupId).ToArray();
		}

		public R<ClientDbInfo, LocalStr> GetDbClientByDbId(ClientDbId clientDbId)
		{
			if (clientDbNames.TryGetValue(clientDbId, out var clientData))
				return clientData;

			var result = ts3FullClient.ClientDbInfo(clientDbId);
			if (!result.Ok)
				return new LocalStr(strings.error_ts_no_client_found);
			clientData = result.Value;
			clientDbNames.Set(clientDbId, clientData);
			return clientData;
		}

		public R<ClientInfo, LocalStr> GetClientInfoById(ClientId id) => ts3FullClient.ClientInfo(id).FormatLocal(_ => (strings.error_ts_no_client_found, true));

		public R<ClientDbId, LocalStr> GetClientDbIdByUid(Uid uid)
		{
			if (dbIdCache.TryGetValue(uid, out var dbid))
				return dbid;

			var result = ts3FullClient.GetClientDbIdFromUid(uid);
			if (!result.Ok)
				return new LocalStr(strings.error_ts_no_client_found);

			dbIdCache.Set(result.Value.ClientUid, result.Value.ClientDbId);
			return result.Value.ClientDbId;
		}

		public bool SetupRights(string? key)
		{
			var self = ts3FullClient.Book.Self();
			if (self is null)
			{
				Log.Error("Getting self failed");
				return false;
			}
			var myDbId = self.DatabaseId;

			// Check all own server groups
			var getGroupResult = GetClientServerGroups(myDbId);
			var groups = getGroupResult.Ok ? getGroupResult.Value : Array.Empty<ServerGroupId>();

			// Add self to master group (via token)
			if (!string.IsNullOrEmpty(key))
			{
				var privKeyUseResult = ts3FullClient.PrivilegeKeyUse(key);
				if (!privKeyUseResult.Ok)
				{
					Log.Error("Using privilege key failed ({0})", privKeyUseResult.Error.ErrorFormat());
					return false;
				}
			}

			// Remember new group (or check if in new group at all)
			var groupDiff = Array.Empty<ServerGroupId>();
			if (getGroupResult.Ok)
			{
				getGroupResult = GetClientServerGroups(myDbId);
				var groupsNew = getGroupResult.Ok ? getGroupResult.Value : Array.Empty<ServerGroupId>();
				groupDiff = groupsNew.Except(groups).ToArray();
			}

			if (config.BotGroupId == 0)
			{
				// Create new Bot group
				var botGroup = ts3FullClient.ServerGroupAdd("ServerBot");
				if (botGroup.Ok)
				{
					config.BotGroupId.Value = botGroup.Value.ServerGroupId.Value;

					// Add self to new group
					var grpresult = ts3FullClient.ServerGroupAddClient(botGroup.Value.ServerGroupId, myDbId);
					if (!grpresult.Ok)
						Log.Error("Adding group failed ({0})", grpresult.Error.ErrorFormat());
				}
			}

			const int max = 75;
			const int ava = 500000; // max size in bytes for the avatar

			// Add various rights to the bot group
			var permresult = ts3FullClient.ServerGroupAddPerm((ServerGroupId)config.BotGroupId.Value,
				new[] {
					TsPermission.i_client_whisper_power, // + Required for whisper channel playing
					TsPermission.i_client_private_textmessage_power, // + Communication
					TsPermission.b_client_server_textmessage_send, // + Communication
					TsPermission.b_client_channel_textmessage_send, // + Communication

					TsPermission.b_client_modify_dbproperties, // ? Dont know but seems also required for the next one
					TsPermission.b_client_modify_description, // + Used to change the description of our bot
					TsPermission.b_client_info_view, // (+) only used as fallback usually
					TsPermission.b_virtualserver_client_list, // ? Dont know but seems also required for the next one

					TsPermission.i_channel_subscribe_power, // + Required to find user to communicate
					TsPermission.b_virtualserver_client_dbinfo, // + Required to get basic user information for history, api, etc...
					TsPermission.i_client_talk_power, // + Required for normal channel playing
					TsPermission.b_client_modify_own_description, // ? not sure if this makes b_client_modify_description superfluous

					TsPermission.b_group_is_permanent, // + Group should stay even if bot disconnects
					TsPermission.i_client_kick_from_channel_power, // + Optional for kicking
					TsPermission.i_client_kick_from_server_power, // + Optional for kicking
					TsPermission.i_client_max_clones_uid, // + In case that bot times out and tries to join again

					TsPermission.b_client_ignore_antiflood, // + The bot should be resistent to forced spam attacks
					TsPermission.b_channel_join_ignore_password, // + The noble bot will not abuse this power
					TsPermission.b_channel_join_permanent, // + Allow joining to all channel even on strict servers
					TsPermission.b_channel_join_semi_permanent, // + Allow joining to all channel even on strict servers

					TsPermission.b_channel_join_temporary, // + Allow joining to all channel even on strict servers
					TsPermission.b_channel_join_ignore_maxclients, // + Allow joining full channels
					TsPermission.i_channel_join_power, // + Allow joining to all channel even on strict servers
					TsPermission.b_client_permissionoverview_view, // + Scanning through given perms for rights system

					TsPermission.i_client_max_avatar_filesize, // + Uploading thumbnails as avatar
					TsPermission.b_client_use_channel_commander, // + Enable channel commander
					TsPermission.b_client_ignore_bans, // + The bot should be resistent to bans
					TsPermission.b_client_ignore_sticky, // + Should skip weird movement restrictions

					TsPermission.i_client_max_channel_subscriptions, // + Required to find user to communicate
				},
				new[] {
					max, max,   1,   1,
					  1,   1,   1,   1,
					max,   1, max,   1,
					  1, max, max,   4,
					  1,   1,   1,   1,
					  1,   1, max,   1,
					ava,   1,   1,   1,
					 -1,
				},
				new[] {
					false, false, false, false,
					false, false, false, false,
					false, false, false, false,
					false, false, false, false,
					false, false, false, false,
					false, false, false, false,
					false, false, false, false,
					false,
				},
				new[] {
					false, false, false, false,
					false, false, false, false,
					false, false, false, false,
					false, false, false, false,
					false, false, false, false,
					false, false, false, false,
					false, false, false, false,
					false,
				});

			if (!permresult)
				Log.Error("Adding permissions failed ({0})", permresult.Error.ErrorFormat());

			// Leave master group again
			if (groupDiff.Length > 0)
			{
				foreach (var grp in groupDiff)
				{
					var grpresult = ts3FullClient.ServerGroupDelClient(grp, myDbId);
					if (!grpresult.Ok)
						Log.Error("Removing group failed ({0})", grpresult.Error.ErrorFormat());
				}
			}

			return true;
		}

		public E<LocalStr> UploadAvatar(System.IO.Stream stream) => ts3FullClient.UploadAvatar(stream).FormatLocal(e =>
			(e == TsErrorCode.permission_invalid_size ? strings.error_ts_file_too_big : null, false)
		);

		public E<LocalStr> DeleteAvatar() => ts3FullClient.DeleteAvatar().FormatLocal();

		public E<LocalStr> MoveTo(ChannelId channelId, string? password = null)
			=> ts3FullClient.ClientMove(ts3FullClient.ClientId, channelId, password).FormatLocal(_ => (strings.error_ts_cannot_move, true));

		public E<LocalStr> SetChannelCommander(bool isCommander)
			=> ts3FullClient.ChangeIsChannelCommander(isCommander).FormatLocal(_ => (strings.error_ts_cannot_set_commander, true));

		public R<bool, LocalStr> IsChannelCommander()
		{
			var getInfoResult = GetClientInfoById(ts3FullClient.ClientId);
			if (!getInfoResult.Ok)
				return getInfoResult.Error;
			return getInfoResult.Value.IsChannelCommander;
		}

		public R<ClientInfo, LocalStr> GetSelf() => ts3FullClient.ClientInfo(ts3FullClient.ClientId).FormatLocal();

		public void InvalidateClientBuffer() => clientbufferOutdated = true;

		private void ClearAllCaches()
		{
			InvalidateClientBuffer();
			dbIdCache.Clear();
			clientDbNames.Clear();
			alone = true;
			ownChannelClients = Array.Empty<ClientId>();
		}

		#endregion

		#region Events

		private void TsFullClient_OnErrorEvent(object? sender, CommandError error)
		{
			switch (error.Id)
			{
			case TsErrorCode.whisper_no_targets:
				OnWhisperNoTarget?.Invoke(this, EventArgs.Empty);
				break;

			default:
				Log.Debug("Got ts3 error event: {0}", error.ErrorFormat());
				break;
			}
		}

		private void TsFullClient_OnDisconnected(object? sender, DisconnectEventArgs e)
		{
			if (e.Error != null)
			{
				var error = e.Error;
				switch (error.Id)
				{
				case TsErrorCode.client_could_not_validate_identity:
					if (config.Connect.Identity.Level.Value == -1 && !string.IsNullOrEmpty(error.ExtraMessage))
					{
						int targetSecLevel = int.Parse(error.ExtraMessage);
						UpdateIndentityToSecurityLevel(targetSecLevel);
						ConnectClient();
						return; // skip triggering event, we want to reconnect
					}
					else
					{
						Log.Warn("The server reported that the security level you set is not high enough." +
							"Increase the value to '{0}' or set it to '-1' to generate it on demand when connecting.", error.ExtraMessage);
					}
					break;

				case TsErrorCode.client_too_many_clones_connected:
					Log.Warn("Seems like another client with the same identity is already connected.");
					if (TryReconnect(ReconnectType.Error))
						return;
					break;

				case TsErrorCode.connect_failed_banned:
					Log.Warn("This bot is banned.");
					if (TryReconnect(ReconnectType.Ban))
						return;
					break;

				default:
					Log.Warn("Could not connect: {0}", error.ErrorFormat());
					if (TryReconnect(ReconnectType.Error))
						return;
					break;
				}
			}
			else
			{
				Log.Debug("Bot disconnected. Reason: {0}", e.ExitReason);

<<<<<<< HEAD
				if (TryReconnect( // TODO c# 8.0 switch expression
						e.ExitReason == Reason.Timeout || e.ExitReason == Reason.SocketError ? ReconnectType.Timeout :
						e.ExitReason == Reason.KickedFromServer ? ReconnectType.Kick :
						e.ExitReason == Reason.ServerShutdown || e.ExitReason == Reason.ServerStopped ? ReconnectType.ServerShutdown :
						e.ExitReason == Reason.Banned ? ReconnectType.Ban :
						ReconnectType.None))
					return;
=======
				if (TryReconnect(e.ExitReason switch
				{
					Reason.Timeout => ReconnectType.Timeout,
					Reason.KickedFromServer => ReconnectType.Kick,
					Reason.ServerShutdown => ReconnectType.ServerShutdown,
					Reason.ServerStopped => ReconnectType.ServerShutdown,
					Reason.Banned => ReconnectType.Ban,
					_ => ReconnectType.None
				})) return;
>>>>>>> 1dce1118
			}

			OnBotDisconnect?.Invoke(this, e);
		}

		private bool TryReconnect(ReconnectType type)
		{
			if (closed)
				return false;

			// Check if we want to keep the last disconnect type
			if (type == ReconnectType.Timeout && lastReconnect == ReconnectType.ServerShutdown)
			{
				type = lastReconnect.Value;
			}
			else
			{
				if (lastReconnect != type)
					reconnectCounter = 0;
				lastReconnect = type;
			}

			TimeSpan? delay;
			switch (type)
			{
			case ReconnectType.Timeout: delay = config.Reconnect.OnTimeout.GetValueAsTime(reconnectCounter); break;
			case ReconnectType.Kick: delay = config.Reconnect.OnKick.GetValueAsTime(reconnectCounter); break;
			case ReconnectType.Ban: delay = config.Reconnect.OnBan.GetValueAsTime(reconnectCounter); break;
			case ReconnectType.ServerShutdown: delay = config.Reconnect.OnShutdown.GetValueAsTime(reconnectCounter); break;
			case ReconnectType.Error: delay = config.Reconnect.OnError.GetValueAsTime(reconnectCounter); break;
			case ReconnectType.None:
				return false;
			default: throw Tools.UnhandledDefault(type);
			}
			reconnectCounter++;

			if (delay == null)
			{
				Log.Info("Reconnect strategy for '{0}' has reached the end. Closing instance.", type);
				return false;
			}

			Log.Info("Trying to reconnect because of {0}. Delaying reconnect for {1:0} seconds", type, delay.Value.TotalSeconds);
			reconnectTick = TickPool.RegisterTickOnce(() => ConnectClient(), delay);
			return true;
		}

		private void TsFullClient_OnConnected(object? sender, EventArgs e)
		{
			StopReconnectTickWorker();
			reconnectCounter = 0;
			lastReconnect = null;
			OnBotConnected?.Invoke(this, EventArgs.Empty);
		}

		private void ExtendedTextMessage(object? sender, TextMessage textMessage)
		{
			// Prevent loopback of own textmessages
			if (textMessage.InvokerId == ts3FullClient.ClientId)
				return;
			OnMessageReceived?.Invoke(sender, textMessage);
		}

		private void UpdateReconnectChannel(ClientId clientId, ChannelId channelId)
		{
			if (clientId == ts3FullClient.ClientId && channelId != ChannelId.Null)
				reconnectChannel = channelId;
		}

		private bool AloneRecheckRequired(ClientId clientId, ChannelId channelId)
			=> ownChannelClients.Contains(clientId) || channelId == ts3FullClient.Book.Self()?.Channel;

		private void IsAloneRecheck()
		{
			var self = ts3FullClient.Book.Self();
			if (self == null)
				return;
			var ownChannel = self.Channel;
			ownChannelClients = ts3FullClient.Book.Clients.Values.Where(c => c.Channel == ownChannel && c != self).Select(c => c.Id).ToArray();
			var newAlone = ownChannelClients.Length == 0;
			if (newAlone != alone)
			{
				alone = newAlone;
				OnAloneChanged?.Invoke(this, new AloneChanged(newAlone));
			}
		}

		#endregion

		public void Dispose()
		{
			closed = true;
			StopReconnectTickWorker();
			ts3FullClient.Dispose();
		}

		private enum ReconnectType
		{
			None,
			Timeout,
			Kick,
			Ban,
			ServerShutdown,
			Error
		}
	}

	public class AloneChanged : EventArgs
	{
		public bool Alone { get; }

		public AloneChanged(bool alone)
		{
			Alone = alone;
		}
	}

	internal static class CommandErrorExtentions
	{
		public static R<T, LocalStr> FormatLocal<T>(this R<T, CommandError> cmdErr, Func<TsErrorCode, (string? loc, bool msg)>? prefix = null) where T : notnull
		{
			if (cmdErr.Ok)
				return cmdErr.Value;
			return cmdErr.Error.FormatLocal(prefix);
		}

		public static E<LocalStr> FormatLocal(this E<CommandError> cmdErr, Func<TsErrorCode, (string? loc, bool msg)>? prefix = null)
		{
			if (cmdErr.Ok)
				return R.Ok;
			return cmdErr.Error.FormatLocal(prefix);
		}

		public static LocalStr FormatLocal(this CommandError err, Func<TsErrorCode, (string? loc, bool msg)>? prefix = null)
		{
			var strb = new StringBuilder();
			bool msg = true;

			if (prefix != null)
			{
				string? prefixStr;
				(prefixStr, msg) = prefix(err.Id);
				if (prefixStr != null)
				{
					strb.Append(prefixStr);
				}
			}

			if (strb.Length == 0)
			{
				strb.Append(strings.error_ts_unknown_error);
			}

			if (msg)
			{
				if (strb.Length > 0)
					strb.Append(" (");
				var localStr = LocalizationManager.GetString("error_ts_code_" + (uint)err.Id);
				if (localStr != null)
					strb.Append(localStr);
				else
					strb.Append(err.Message);
				strb.Append(')');
			}

			if (err.MissingPermissionId != TsPermission.undefined)
				strb.Append(" (").Append(err.MissingPermissionId).Append(')');

			return new LocalStr(strb.ToString());
		}
	}
}<|MERGE_RESOLUTION|>--- conflicted
+++ resolved
@@ -163,19 +163,6 @@
 
 			try
 			{
-<<<<<<< HEAD
-				var connectionConfig = new ConnectionDataFull
-				{
-					Username = config.Connect.Name,
-					ServerPassword = config.Connect.ServerPassword.Get(),
-					Address = config.Connect.Address,
-					Identity = identity,
-					VersionSign = versionSign,
-					DefaultChannel = reconnectChannel?.ToPath() ?? config.Connect.Channel,
-					DefaultChannelPassword = config.Connect.ChannelPassword.Get(),
-					LogId = id,
-				};
-=======
 				var connectionConfig = new ConnectionDataFull(config.Connect.Address, identity,
 					versionSign: versionSign,
 					username: config.Connect.Name,
@@ -184,7 +171,6 @@
 					defaultChannelPassword: config.Connect.ChannelPassword.Get(),
 					logId: id);
 
->>>>>>> 1dce1118
 				config.SaveWhenExists();
 
 				ts3FullClient.Connect(connectionConfig);
@@ -592,25 +578,16 @@
 			{
 				Log.Debug("Bot disconnected. Reason: {0}", e.ExitReason);
 
-<<<<<<< HEAD
-				if (TryReconnect( // TODO c# 8.0 switch expression
-						e.ExitReason == Reason.Timeout || e.ExitReason == Reason.SocketError ? ReconnectType.Timeout :
-						e.ExitReason == Reason.KickedFromServer ? ReconnectType.Kick :
-						e.ExitReason == Reason.ServerShutdown || e.ExitReason == Reason.ServerStopped ? ReconnectType.ServerShutdown :
-						e.ExitReason == Reason.Banned ? ReconnectType.Ban :
-						ReconnectType.None))
-					return;
-=======
 				if (TryReconnect(e.ExitReason switch
 				{
 					Reason.Timeout => ReconnectType.Timeout,
+					Reason.SocketError => ReconnectType.Timeout,
 					Reason.KickedFromServer => ReconnectType.Kick,
 					Reason.ServerShutdown => ReconnectType.ServerShutdown,
 					Reason.ServerStopped => ReconnectType.ServerShutdown,
 					Reason.Banned => ReconnectType.Ban,
 					_ => ReconnectType.None
 				})) return;
->>>>>>> 1dce1118
 			}
 
 			OnBotDisconnect?.Invoke(this, e);
