// TS3AudioBot - An advanced Musicbot for Teamspeak 3
// Copyright (C) 2017  TS3AudioBot contributors
//
// This program is free software: you can redistribute it and/or modify
// it under the terms of the Open Software License v. 3.0
//
// You should have received a copy of the Open Software License along with this
// program. If not, see <https://opensource.org/licenses/OSL-3.0>.

namespace TS3AudioBot.Audio
{
	using Config;
	using Localization;
	using Playlists;
	using ResourceFactories;
	using System;
	using System.Collections.Generic;
	using System.Linq;
	using TS3AudioBot.Helper;

	/// <summary>Provides a convenient inferface for enqueing, playing and registering song events.</summary>
	public class PlayManager
	{
		private static readonly NLog.Logger Log = NLog.LogManager.GetCurrentClassLogger();

		private readonly ConfBot confBot;
		private readonly IPlayerConnection playerConnection;
		private readonly PlaylistManager playlistManager;
		private readonly ResourceFactory resourceFactory;

		public PlayInfoEventArgs CurrentPlayData { get; private set; }
		public bool IsPlaying => CurrentPlayData != null;

		public event EventHandler<PlayInfoEventArgs> OnResourceUpdated;
		public event EventHandler<PlayInfoEventArgs> BeforeResourceStarted;
		public event EventHandler<PlayInfoEventArgs> AfterResourceStarted;
		public event EventHandler<SongEndEventArgs> BeforeResourceStopped;
		public event EventHandler AfterResourceStopped;

		public PlayManager(ConfBot config, IPlayerConnection playerConnection, PlaylistManager playlistManager, ResourceFactory resourceFactory)
		{
			confBot = config;
			this.playerConnection = playerConnection;
			this.playlistManager = playlistManager;
			this.resourceFactory = resourceFactory;
		}

		public E<LocalStr> Enqueue(InvokerData invoker, AudioResource ar) => Enqueue(invoker, new PlaylistItem(ar));
		public E<LocalStr> Enqueue(InvokerData invoker, string message, string audioType = null)
		{
			var result = resourceFactory.Load(message, audioType);
			if (!result)
				return result.Error;
			return Enqueue(invoker, new PlaylistItem(result.Value.BaseData));
		}
		public E<LocalStr> Enqueue(InvokerData invoker, IEnumerable<PlaylistItem> items)
		{
			playlistManager.Queue(items.Select(x => UpdateItem(invoker, x)));
			return PostEnqueue(invoker);
		}
		public E<LocalStr> Enqueue(InvokerData invoker, PlaylistItem item)
		{
			playlistManager.Queue(UpdateItem(invoker, item));
			return PostEnqueue(invoker);
		}

		private static PlaylistItem UpdateItem(InvokerData invoker, PlaylistItem item)
		{
			item.Meta.ResourceOwnerUid = invoker.ClientUid;
			item.Meta.From = PlaySource.FromQueue;
			return item;
		}

		private E<LocalStr> PostEnqueue(InvokerData invoker)
		{
			if (IsPlaying)
				return R.Ok;
			playlistManager.Index = 0;
			return StartCurrent(invoker);
		}

<<<<<<< HEAD
=======
		public E<LocalStr> Play(InvokerData invoker, PlaylistItem item)
		{
			if (item is null)
				throw new ArgumentNullException(nameof(item));

			if (item.AudioResource is null)
				throw new Exception("Invalid playlist item");

			return Play(invoker, item.AudioResource, item.Meta);
		}
>>>>>>> 27c91bf1
		/// <summary>Tries to play the passed <see cref="AudioResource"/></summary>
		/// <param name="invoker">The invoker of this resource. Used for responses and association.</param>
		/// <param name="ar">The resource to load and play.</param>
		/// <param name="meta">Allows overriding certain settings for the resource. Can be null.</param>
		/// <returns>Ok if successful, or an error message otherwise.</returns>
		public E<LocalStr> Play(InvokerData invoker, AudioResource ar, MetaData meta = null)
		{
			if (ar is null)
				throw new ArgumentNullException(nameof(ar));

			var result = resourceFactory.Load(ar);
			if (!result)
				return result.Error;
			return Play(invoker, result.Value, meta);
		}

		/// <summary>Tries to play the passed link.</summary>
		/// <param name="invoker">The invoker of this resource. Used for responses and association.</param>
		/// <param name="link">The link to resolve, load and play.</param>
		/// <param name="audioType">The associated resource type string to a factory.</param>
		/// <param name="meta">Allows overriding certain settings for the resource. Can be null.</param>
		/// <returns>Ok if successful, or an error message otherwise.</returns>
		public E<LocalStr> Play(InvokerData invoker, string link, string audioType = null, MetaData meta = null)
		{
			var result = resourceFactory.Load(link, audioType);
			if (!result)
				return result.Error;
			return Play(invoker, result.Value, meta ?? new MetaData());
		}

		public E<LocalStr> Play(InvokerData invoker, IEnumerable<PlaylistItem> items, int index = 0)
		{
			playlistManager.Clear();
			playlistManager.Queue(items.Select(x => UpdateItem(invoker, x)));
			playlistManager.Index = index;
			return StartCurrent(invoker);
		}

		public E<LocalStr> Play(InvokerData invoker, PlaylistItem item)
		{
			if (item is null)
				throw new ArgumentNullException(nameof(item));

			if (item.Resource is null)
				throw new Exception("Invalid playlist item");

			playlistManager.Clear();
			playlistManager.Queue(item);
			playlistManager.Index = 0;
			return StartResource(invoker, item);
		}

		/// <summary>Plays the passed <see cref="PlayResource"/></summary>
		/// <param name="invoker">The invoker of this resource. Used for responses and association.</param>
		/// <param name="play">The associated resource type string to a factory.</param>
		/// <param name="meta">Allows overriding certain settings for the resource.</param>
		/// <returns>Ok if successful, or an error message otherwise.</returns>
		public E<LocalStr> Play(InvokerData invoker, PlayResource play, MetaData meta = null)
		{
			meta = meta ?? new MetaData();
			playlistManager.Clear();
			playlistManager.Queue(new PlaylistItem(play.BaseData, meta));
			playlistManager.Index = 0;
			return StartResource(invoker, play, meta);
		}

		private E<LocalStr> StartResource(InvokerData invoker, PlaylistItem item)
		{
			var result = resourceFactory.Load(item.Resource);
			if (!result)
				return result.Error;

			return StartResource(invoker, result.Value, item.Meta);
		}

		private E<LocalStr> StartResource(InvokerData invoker, PlayResource play, MetaData meta)
		{
			if (meta.From != PlaySource.FromPlaylist)
				meta.ResourceOwnerUid = invoker.ClientUid;

			var sourceLink = resourceFactory.RestoreLink(play.BaseData).OkOr(null);
			var playInfo = new PlayInfoEventArgs(invoker, play, meta, sourceLink);
			BeforeResourceStarted?.Invoke(this, playInfo);

			if (string.IsNullOrWhiteSpace(play.PlayUri))
			{
				Log.Error("Internal resource error: link is empty (resource:{0})", play);
				return new LocalStr(strings.error_playmgr_internal_error);
			}

			Log.Debug("AudioResource start: {0}", play);
			var result = playerConnection.AudioStart(play);
			if (!result)
			{
				Log.Error("Error return from player: {0}", result.Error);
				return new LocalStr(strings.error_playmgr_internal_error);
			}

			playerConnection.Volume = Util.Clamp(playerConnection.Volume, confBot.Audio.Volume.Min, confBot.Audio.Volume.Max);
			CurrentPlayData = playInfo; // TODO meta as readonly
			AfterResourceStarted?.Invoke(this, playInfo);

			return R.Ok;
		}

		private E<LocalStr> StartCurrent(InvokerData invoker, bool manually = true)
		{
			PlaylistItem pli = playlistManager.Current;
			if (pli is null)
				return new LocalStr(strings.error_playlist_is_empty);
			var result = StartResource(invoker, pli);
			if (result.Ok)
				return result;
			Log.Warn("Skipping: {0} because {1}", pli.DisplayString, result.Error.Str);
			return Next(invoker, manually);
		}

		public E<LocalStr> Next(InvokerData invoker, bool manually = true)
		{
			PlaylistItem pli = null;
			for (int i = 0; i < 10; i++)
			{
				if ((pli = playlistManager.Next(manually)) is null) break;
				var result = StartResource(invoker, pli);
				if (result.Ok)
					return result;
				Log.Warn("Skipping: {0} because {1}", pli, result.Error.Str);
			}
			if (pli is null)
				return new LocalStr(strings.info_playmgr_no_next_song);
			else
				return new LocalStr(string.Format(strings.error_playmgr_many_songs_failed, "!next"));
		}

		public E<LocalStr> Previous(InvokerData invoker, bool manually = true)
		{
			bool skipPrev = CurrentPlayData?.MetaData.From != PlaySource.FromPlaylist;
			PlaylistItem pli = null;
			for (int i = 0; i < 10; i++)
			{
				if (skipPrev)
				{
					pli = playlistManager.Current;
					skipPrev = false;
				}
				else
				{
					pli = playlistManager.Previous(manually);
				}
				if (pli is null) break;

				var result = StartResource(invoker, pli);
				if (result.Ok)
					return result;
				Log.Warn("Skipping: {0} because {1}", pli, result.Error.Str);
			}
			if (pli is null)
				return new LocalStr(strings.info_playmgr_no_previous_song);
			else
				return new LocalStr(string.Format(strings.error_playmgr_many_songs_failed, "!previous"));
		}

		public void SongStoppedEvent(object sender, EventArgs e) => StopInternal(true);

		public void Stop() => StopInternal(false);

		private void StopInternal(bool songEndedByCallback)
		{
			BeforeResourceStopped?.Invoke(this, new SongEndEventArgs(songEndedByCallback));

			if (songEndedByCallback)
			{
				var result = Next(CurrentPlayData?.Invoker ?? InvokerData.Anonymous, false);
				if (result.Ok)
					return;
				Log.Info("Song queue ended: {0}", result.Error);
			}
			else
			{
				playerConnection.AudioStop();
			}

			CurrentPlayData = null;
			AfterResourceStopped?.Invoke(this, EventArgs.Empty);
		}

		public void Update(SongInfoChanged newInfo)
		{
			var data = CurrentPlayData;
			if (data is null)
				return;
			if (newInfo.Title != null)
				data.ResourceData.ResourceTitle = newInfo.Title;
			// further properties...
			OnResourceUpdated?.Invoke(this, data);
		}
	}
}<|MERGE_RESOLUTION|>--- conflicted
+++ resolved
@@ -79,19 +79,6 @@
 			return StartCurrent(invoker);
 		}
 
-<<<<<<< HEAD
-=======
-		public E<LocalStr> Play(InvokerData invoker, PlaylistItem item)
-		{
-			if (item is null)
-				throw new ArgumentNullException(nameof(item));
-
-			if (item.AudioResource is null)
-				throw new Exception("Invalid playlist item");
-
-			return Play(invoker, item.AudioResource, item.Meta);
-		}
->>>>>>> 27c91bf1
 		/// <summary>Tries to play the passed <see cref="AudioResource"/></summary>
 		/// <param name="invoker">The invoker of this resource. Used for responses and association.</param>
 		/// <param name="ar">The resource to load and play.</param>
@@ -135,9 +122,8 @@
 			if (item is null)
 				throw new ArgumentNullException(nameof(item));
 
-			if (item.Resource is null)
+			if (item.AudioResource is null)
 				throw new Exception("Invalid playlist item");
-
 			playlistManager.Clear();
 			playlistManager.Queue(item);
 			playlistManager.Index = 0;
@@ -160,7 +146,7 @@
 
 		private E<LocalStr> StartResource(InvokerData invoker, PlaylistItem item)
 		{
-			var result = resourceFactory.Load(item.Resource);
+			var result = resourceFactory.Load(item.AudioResource);
 			if (!result)
 				return result.Error;
 
@@ -205,7 +191,7 @@
 			var result = StartResource(invoker, pli);
 			if (result.Ok)
 				return result;
-			Log.Warn("Skipping: {0} because {1}", pli.DisplayString, result.Error.Str);
+			Log.Warn("Skipping: {0} because {1}", pli, result.Error.Str);
 			return Next(invoker, manually);
 		}
 
