--- conflicted
+++ resolved
@@ -256,108 +256,8 @@
 			if (response.Ok && ulong.TryParse(response.Value["cldbid"], out var dbId))
 				cd.DatabaseId = dbId;
 
-<<<<<<< HEAD
-				UpdatedSubscriptionCache();
-
-				while (audioTimer.RemainingBufferDuration < audioBufferLength)
-				{
-					int read = ffmpegProcess.StandardOutput.BaseStream.Read(audioBuffer, 0, encoder.OptimalPacketSize);
-					if (read == 0)
-					{
-						// check for premature connection drop
-						if (ffmpegProcess.HasExited && !hasTriedToReconnectAudio)
-						{
-							var expectedStopLength = GetCurrentSongLength();
-							if (expectedStopLength != TimeSpan.Zero)
-							{
-								var actualStopPosition = audioTimer.SongPosition;
-								if (actualStopPosition + retryOnDropBeforeEnd < expectedStopLength)
-								{
-									Log.Write(Log.Level.Debug, "Connection to song lost, retrying at {0}", actualStopPosition);
-									hasTriedToReconnectAudio = true;
-									Position = actualStopPosition;
-									return;
-								}
-							}
-						}
-
-						if (ffmpegProcess.HasExited
-							&& audioTimer.RemainingBufferDuration < TimeSpan.Zero
-							&& !encoder.HasPacket)
-						{
-							AudioStop();
-							OnSongEnd?.Invoke(this, new EventArgs());
-						}
-						return;
-					}
-
-					hasTriedToReconnectAudio = false;
-					audioTimer.PushBytes(read);
-
-					bool doSend = true;
-
-					switch (SendMode)
-					{
-					case TargetSendMode.None:
-						doSend = false;
-						break;
-					case TargetSendMode.Voice:
-						break;
-					case TargetSendMode.Whisper:
-					case TargetSendMode.WhisperGroup:
-						if (isStall)
-						{
-							if (++stallCount % StallCountInterval == 0)
-							{
-								stallNoErrorCount++;
-								if (stallNoErrorCount > StallNoErrorCountMax)
-								{
-									stallCount = 0;
-									isStall = false;
-								}
-							}
-							else
-							{
-								doSend = false;
-							}
-						}
-						if (SendMode == TargetSendMode.Whisper)
-							doSend &= channelSubscriptionsCache.Length > 0 || clientSubscriptionsCache.Length > 0;
-						break;
-					default:
-						throw new InvalidOperationException();
-					}
-
-					// Save cpu when we know there is no one to send to
-					if (!doSend)
-						break;
-
-					AudioModifier.AdjustVolume(audioBuffer, read, volume);
-					encoder.PushPcmAudio(audioBuffer, read);
-
-					while (encoder.HasPacket)
-					{
-						var packet = encoder.GetPacket();
-						switch (SendMode)
-						{
-						case TargetSendMode.Voice:
-							tsFullClient.SendAudio(packet.Array, packet.Length, encoder.Codec);
-							break;
-						case TargetSendMode.Whisper:
-							tsFullClient.SendAudioWhisper(packet.Array, packet.Length, encoder.Codec, channelSubscriptionsCache, clientSubscriptionsCache);
-							break;
-						case TargetSendMode.WhisperGroup:
-							tsFullClient.SendAudioGroupWhisper(packet.Array, packet.Length, encoder.Codec, GroupWhisperType, GroupWhisperTarget);
-							break;
-						}
-						encoder.ReturnPacket(packet.Array);
-					}
-				}
-			}
-=======
 			self = cd;
 			return cd;
->>>>>>> 25b19d72
 		}
 
 		#region IPlayerConnection
