--- conflicted
+++ resolved
@@ -1,7 +1,7 @@
 <Project Sdk="Microsoft.NET.Sdk">
   <PropertyGroup>
     <OutputType>Library</OutputType>
-    <TargetFrameworks>netcoreapp3.0;netstandard2.0;netstandard2.1</TargetFrameworks>
+    <TargetFrameworks>netcoreapp3.1;netstandard2.0;netstandard2.1</TargetFrameworks>
     <LangVersion>8.0</LangVersion>
     <RootNamespace>TSLib</RootNamespace>
     <AssemblyName>TSLib</AssemblyName>
@@ -37,20 +37,14 @@
     <PackageReference Include="NLog" Version="4.6.8" />
     <PackageReference Include="Newtonsoft.Json" Version="12.0.3" />
     <PackageReference Include="Heijden.Dns.Portable" Version="2.0.19" />
-<<<<<<< HEAD
-    <PackageReference Include="Portable.BouncyCastle" Version="1.8.6" />
-    <PackageReference Include="Splamy.Ed25519.Toolkit" Version="1.0.3" />
-    <PackageReference Include="System.IO.Pipelines" Version="4.7.0" />
-=======
     <PackageReference Include="Nullable" Version="1.1.1">
       <PrivateAssets>all</PrivateAssets>
       <IncludeAssets>runtime; build; native; contentfiles; analyzers; buildtransitive</IncludeAssets>
     </PackageReference>
-    <PackageReference Include="Portable.BouncyCastle" Version="1.8.5.2" />
+    <PackageReference Include="Portable.BouncyCastle" Version="1.8.6" />
     <PackageReference Include="Splamy.Ed25519.Toolkit" Version="1.0.3" />
     <PackageReference Include="System.IO.Pipelines" Version="4.7.0" />
     <PackageReference Condition="'$(TargetFramework)' == 'netstandard2.0'" Include="System.Memory" Version="4.5.3" />
->>>>>>> 1dce1118
   </ItemGroup>
   <ItemGroup>
     <None Include="ReSpeak.png" Pack="true" PackagePath="\" />
