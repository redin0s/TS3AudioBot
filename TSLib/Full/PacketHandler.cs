// TSLib - A free TeamSpeak 3 and 5 client library
// Copyright (C) 2017  TSLib contributors
//
// This program is free software: you can redistribute it and/or modify
// it under the terms of the Open Software License v. 3.0
//
// You should have received a copy of the Open Software License along with this
// program. If not, see <https://opensource.org/licenses/OSL-3.0>.

using NLog;
using System;
using System.Buffers.Binary;
using System.Collections.Generic;
using System.Diagnostics;
using System.Net;
using System.Net.Sockets;
using System.Threading;
using TSLib.Helper;
using static TSLib.Full.PacketHandlerConst;

namespace TSLib.Full
{
	internal sealed class PacketHandler<TIn, TOut>
	{
		private static readonly int OutHeaderSize = TsCrypt.MacLen + Packet<TOut>.HeaderLength;
		private static readonly int MaxOutContentSize = MaxOutPacketSize - OutHeaderSize;

		// Timout calculations
		/// <summary>The SmoothedRoundTripTime holds the smoothed average time
		/// it takes for a packet to get ack'd.</summary>
		private TimeSpan smoothedRtt;
		/// <summary>Holds the smoothed rtt variation.</summary>
		private TimeSpan smoothedRttVar;
		/// <summary>Holds the current RetransmissionTimeOut, which determines the timespan until
		/// a packet is considered to be lost.</summary>
		private TimeSpan currentRto;
		private readonly Stopwatch pingTimer = new Stopwatch();
		private readonly Stopwatch lastMessageTimer = new Stopwatch();
		private ushort lastSentPingId;
		private ushort lastReceivedPingId;

		// Out Packets
		private readonly ushort[] packetCounter;
		private readonly uint[] generationCounter;
		private ResendPacket<TOut>? initPacketCheck;
		private readonly Dictionary<ushort, ResendPacket<TOut>> packetAckManager = new Dictionary<ushort, ResendPacket<TOut>>();
		// In Packets
		private readonly GenerationWindow receiveWindowVoice;
		private readonly GenerationWindow receiveWindowVoiceWhisper;
		private readonly RingQueue<Packet<TIn>> receiveQueueCommand;
		private readonly RingQueue<Packet<TIn>> receiveQueueCommandLow;
		// ====
		private readonly object sendLoopLock = new object();
		private readonly TsCrypt tsCrypt;
		private Socket socket;
		private Timer? resendTimer;
		private DateTime pingCheck;
		private int pingCheckRunning; // bool
		private readonly Id id; // Log id

		public NetworkStats NetworkStats { get; }

		public ClientId ClientId { get; set; }
		private IPEndPoint? remoteAddress;
		private int closed; // bool

<<<<<<< HEAD
		public PacketEvent<TIn> PacketEvent;
		public Action<Reason?> StopEvent;
=======
		public PacketEvent<TIn>? PacketEvent;
		public Action<Reason>? StopEvent;
>>>>>>> 1dce1118

#pragma warning disable CS8618 // !NRT 'socket'
		public PacketHandler(TsCrypt ts3Crypt, Id id)
#pragma warning restore CS8618
		{
			receiveQueueCommand = new RingQueue<Packet<TIn>>(ReceivePacketWindowSize, ushort.MaxValue + 1);
			receiveQueueCommandLow = new RingQueue<Packet<TIn>>(ReceivePacketWindowSize, ushort.MaxValue + 1);
			receiveWindowVoice = new GenerationWindow(ushort.MaxValue + 1);
			receiveWindowVoiceWhisper = new GenerationWindow(ushort.MaxValue + 1);

			NetworkStats = new NetworkStats();

			packetCounter = new ushort[TsCrypt.PacketTypeKinds];
			generationCounter = new uint[TsCrypt.PacketTypeKinds];
			this.tsCrypt = ts3Crypt;
			this.id = id;
		}

		public void Connect(IPEndPoint address)
		{
			Initialize(address, true);
			// The old client used to send 'clientinitiv' as the first message.
			// All newer servers still ack it but do not require it anymore.
			// Therefore there is no use in sending it.
			// We still have to increase the packet counter as if we had sent
			//  it because the packed-ids the server expects are fixed.
			IncPacketCounter(PacketType.Command);
			// Send the actual new init packet.
			AddOutgoingPacket(tsCrypt.ProcessInit1<TIn>(null).Value, PacketType.Init1);
		}

		public void Listen(IPEndPoint address)
		{
			lock (sendLoopLock)
			{
				Initialize(address, false);
				// dummy
				initPacketCheck = new ResendPacket<TOut>(new Packet<TOut>(Array.Empty<byte>(), 0, 0, 0))
				{
					FirstSendTime = DateTime.MaxValue,
					LastSendTime = DateTime.MaxValue
				};
			}
		}

		private void Initialize(IPEndPoint address, bool connect)
		{
			lock (sendLoopLock)
			{
				ClientId = default;
				closed = 0;
				smoothedRtt = MaxRetryInterval;
				smoothedRttVar = TimeSpan.Zero;
				currentRto = MaxRetryInterval;
				lastSentPingId = 0;
				lastReceivedPingId = 0;
				lastMessageTimer.Restart();

				initPacketCheck = null;
				packetAckManager.Clear();
				receiveQueueCommand.Clear();
				receiveQueueCommandLow.Clear();
				receiveWindowVoice.Reset();
				receiveWindowVoiceWhisper.Reset();
				Array.Clear(packetCounter, 0, packetCounter.Length);
				Array.Clear(generationCounter, 0, generationCounter.Length);
				NetworkStats.Reset();

				socket?.Dispose();
				try
				{
					if (connect)
					{
						remoteAddress = address;
						socket = new Socket(address.AddressFamily, SocketType.Dgram, ProtocolType.Udp);
						socket.Bind(new IPEndPoint(address.AddressFamily == AddressFamily.InterNetwork ? IPAddress.Any : IPAddress.IPv6Any, 0));

						var socketEventArgs = new SocketAsyncEventArgs();
						socketEventArgs.SetBuffer(new byte[4096], 0, 4096);
						socketEventArgs.Completed += FetchPacketEvent;
						socketEventArgs.UserToken = this;
						socketEventArgs.RemoteEndPoint = remoteAddress;
						socket.ReceiveFromAsync(socketEventArgs);
					}
					else
					{
						remoteAddress = null;
						socket = new Socket(address.AddressFamily, SocketType.Dgram, ProtocolType.Udp);
						socket.Bind(address);
						// TODO init socketevargs stuff
					}
				}
				catch (SocketException ex) { throw new TsException("Could not connect", ex); }

				pingCheckRunning = 0;
				pingCheck = Tools.Now;
				if (resendTimer == null)
					resendTimer = new Timer((_) => { using (MappedDiagnosticsContext.SetScoped("BotId", id)) ResendLoop(); }, null, ClockResolution, ClockResolution);
			}
		}

		public void Stop() => Stop(null);
		private void Stop(Reason? closeReason)
		{
			var wasClosed = Interlocked.Exchange(ref closed, 1);
			if (wasClosed != 0)
				return;
			Log.Debug("Stopping PacketHandler {0}", closeReason);

			lock (sendLoopLock)
			{
				resendTimer?.Dispose();
				socket?.Dispose();
				PacketEvent = null;
			}
			StopEvent?.Invoke(closeReason);
		}

		public E<string> AddOutgoingPacket(ReadOnlySpan<byte> packet, PacketType packetType, PacketFlags addFlags = PacketFlags.None)
		{
			lock (sendLoopLock)
			{
				if (closed != 0)
					return "Connection closed";

				if (NeedsSplitting(packet.Length) && packetType != PacketType.VoiceWhisper)
				{
					// VoiceWhisper packets are excluded for some reason
					if (packetType == PacketType.Voice)
						return "Voice packet too big"; // This happens when a voice packet is bigger than the allowed size

					var tmpCompress = QuickerLz.Compress(packet, 1);
					if (tmpCompress.Length < packet.Length)
					{
						packet = tmpCompress;
						addFlags |= PacketFlags.Compressed;
					}

					if (NeedsSplitting(packet.Length))
					{
						return AddOutgoingSplitData(packet, packetType, addFlags);
					}
				}
				return SendOutgoingData(packet, packetType, addFlags);
			}
		}

		private E<string> AddOutgoingSplitData(ReadOnlySpan<byte> rawData, PacketType packetType, PacketFlags addFlags = PacketFlags.None)
		{
			int pos = 0;
			bool first = true;
			bool last;

			// TODO check if "packBuffer.FreeSlots >= packetSplit.Count"

			do
			{
				int blockSize = Math.Min(MaxOutContentSize, rawData.Length - pos);
				if (blockSize <= 0) break;

				var flags = PacketFlags.None;
				last = pos + blockSize == rawData.Length;
				if (first ^ last)
					flags |= PacketFlags.Fragmented;
				if (first)
				{
					flags |= addFlags;
					first = false;
				}

				var sendResult = SendOutgoingData(rawData.Slice(pos, blockSize), packetType, flags);
				if (!sendResult.Ok)
					return sendResult;

				pos += blockSize;
			} while (!last);

			return R.Ok;
		}

		// is always locked on 'sendLoopLock' from a higher call
		private E<string> SendOutgoingData(ReadOnlySpan<byte> data, PacketType packetType, PacketFlags flags = PacketFlags.None)
		{
			var ids = GetPacketCounter(packetType);
			IncPacketCounter(packetType);

			var packet = new Packet<TOut>(data, packetType, ids.Id, ids.Generation) { PacketType = packetType };
			if (typeof(TOut) == typeof(C2S)) // TODO: XXX
			{
				var meta = (C2S)(object)packet.HeaderExt!;
				meta.ClientId = ClientId.Value;
				packet.HeaderExt = (TOut)(object)meta;
			}
			packet.PacketFlags |= flags;

			switch (packet.PacketType)
			{
			case PacketType.Voice:
			case PacketType.VoiceWhisper:
				packet.PacketFlags |= PacketFlags.Unencrypted;
				BinaryPrimitives.WriteUInt16BigEndian(packet.Data, packet.PacketId);
				LogRawVoice.Trace("[O] {0}", packet);
				break;

			case PacketType.Command:
			case PacketType.CommandLow:
				packet.PacketFlags |= PacketFlags.Newprotocol;
				var resendPacket = new ResendPacket<TOut>(packet);
				packetAckManager.Add(packet.PacketId, resendPacket);
				LogRaw.Debug("[O] {0}", packet);
				break;

			case PacketType.Ping:
				lastSentPingId = packet.PacketId;
				packet.PacketFlags |= PacketFlags.Unencrypted;
				LogRaw.Trace("[O] Ping {0}", packet.PacketId);
				break;

			case PacketType.Pong:
				packet.PacketFlags |= PacketFlags.Unencrypted;
				LogRaw.Trace("[O] Pong {0}", BinaryPrimitives.ReadUInt16BigEndian(packet.Data));
				break;

			case PacketType.Ack:
				LogRaw.Debug("[O] Acking Ack: {0}", BinaryPrimitives.ReadUInt16BigEndian(packet.Data));
				break;

			case PacketType.AckLow:
				packet.PacketFlags |= PacketFlags.Unencrypted;
				LogRaw.Debug("[O] Acking AckLow: {0}", BinaryPrimitives.ReadUInt16BigEndian(packet.Data));
				break;

			case PacketType.Init1:
				packet.PacketFlags |= PacketFlags.Unencrypted;
				initPacketCheck = new ResendPacket<TOut>(packet);
				LogRaw.Debug("[O] InitID: {0}", packet.Data[4]);
				LogRaw.Trace("[O] {0}", packet);
				break;

			default: throw Tools.UnhandledDefault(packet.PacketType);
			}

			tsCrypt.Encrypt(ref packet);

			return SendRaw(ref packet);
		}

		private (ushort Id, uint Generation) GetPacketCounter(PacketType packetType)
			=> (packetType != PacketType.Init1)
				? (packetCounter[(int)packetType], generationCounter[(int)packetType])
				: (101, 0);

		private void IncPacketCounter(PacketType packetType)
		{
			unchecked { packetCounter[(int)packetType]++; }
			if (packetCounter[(int)packetType] == 0)
				generationCounter[(int)packetType]++;
		}

		private static bool NeedsSplitting(int dataSize) => dataSize + OutHeaderSize > MaxOutPacketSize;

		private static void FetchPacketEvent(object? selfObj, SocketAsyncEventArgs args)
		{
			var self = (PacketHandler<TIn, TOut>)args.UserToken;

			bool isAsync;
			using (MappedDiagnosticsContext.SetScoped("BotId", self.id))
			{
				do
				{
					if (self.closed != 0)
						return;

					if (args.SocketError == SocketError.Success)
					{
						self.FetchPackets(args.Buffer.AsSpan(0, args.BytesTransferred));
					}
					else
					{
						Log.Debug("Socket error: {@args}", args);
						if (args.SocketError == SocketError.ConnectionReset)
						{
							self.Stop(Reason.SocketError);
						}
					}

					lock (self.sendLoopLock)
					{
						if (self.closed != 0)
							return;

						try { isAsync = self.socket.ReceiveFromAsync(args); }
						catch (Exception ex) { Log.Debug(ex, "Error starting socket receive"); return; }
					}
				} while (!isAsync);
			}
		}

		private void FetchPackets(Span<byte> buffer)
		{
			var optpacket = Packet<TIn>.FromRaw(buffer);
			// Invalid packet, ignore
			if (optpacket is null)
			{
				LogRaw.Warn("Dropping invalid packet: {0}", DebugUtil.DebugToHex(buffer));
				return;
			}
			var packet = optpacket.Value;

			// DebugToHex is costly and allocates, precheck before logging
			if (LogRaw.IsTraceEnabled)
				LogRaw.Trace("[I] Raw {0}", DebugUtil.DebugToHex(packet.Raw));

			FindIncommingGenerationId(ref packet);
			if (!tsCrypt.Decrypt(ref packet))
			{
				LogRaw.Warn("Dropping not decryptable packet: {0}", DebugUtil.DebugToHex(packet.Raw));
				return;
			}

			lastMessageTimer.Restart();
			NetworkStats.LogInPacket(ref packet);

			bool passPacketToEvent = true;
			switch (packet.PacketType)
			{
			case PacketType.Voice:
				LogRawVoice.Trace("[I] {0}", packet);
				passPacketToEvent = ReceiveVoice(ref packet, receiveWindowVoice);
				break;
			case PacketType.VoiceWhisper:
				LogRawVoice.Trace("[I] {0}", packet);
				passPacketToEvent = ReceiveVoice(ref packet, receiveWindowVoiceWhisper);
				break;
			case PacketType.Command:
				LogRaw.Debug("[I] {0}", packet);
				passPacketToEvent = ReceiveCommand(ref packet, receiveQueueCommand, PacketType.Ack);
				break;
			case PacketType.CommandLow:
				LogRaw.Debug("[I] {0}", packet);
				passPacketToEvent = ReceiveCommand(ref packet, receiveQueueCommandLow, PacketType.AckLow);
				break;
			case PacketType.Ping:
				LogRaw.Trace("[I] Ping {0}", packet.PacketId);
				ReceivePing(ref packet);
				break;
			case PacketType.Pong:
				LogRaw.Trace("[I] Pong {0}", BinaryPrimitives.ReadUInt16BigEndian(packet.Data));
				passPacketToEvent = ReceivePong(ref packet);
				break;
			case PacketType.Ack:
				LogRaw.Debug("[I] Acking: {0}", BinaryPrimitives.ReadUInt16BigEndian(packet.Data));
				passPacketToEvent = ReceiveAck(ref packet);
				break;
			case PacketType.AckLow: break;
			case PacketType.Init1:
				if (!LogRaw.IsTraceEnabled) LogRaw.Debug("[I] InitID: {0}", packet.Data[0]);
				if (!LogRaw.IsDebugEnabled) LogRaw.Trace("[I] {0}", packet);
				passPacketToEvent = ReceiveInitAck(ref packet);
				break;
			default: throw Tools.UnhandledDefault(packet.PacketType);
			}

			if (passPacketToEvent)
				PacketEvent?.Invoke(ref packet);
		}

		#region Packet checking
		// These methods are for low level packet processing which the
		// rather high level TS3FullClient should not worry about.

		private void FindIncommingGenerationId(ref Packet<TIn> packet)
		{
			GenerationWindow window;
			switch (packet.PacketType)
			{
			case PacketType.Voice: window = receiveWindowVoice; break;
			case PacketType.VoiceWhisper: window = receiveWindowVoiceWhisper; break;
			case PacketType.Command: window = receiveQueueCommand.Window; break;
			case PacketType.CommandLow: window = receiveQueueCommandLow.Window; break;
			default: return;
			}

			packet.GenerationId = window.GetGeneration(packet.PacketId);
		}

		private bool ReceiveVoice(ref Packet<TIn> packet, GenerationWindow window)
			=> window.SetAndDrag(packet.PacketId);

		private bool ReceiveCommand(ref Packet<TIn> packet, RingQueue<Packet<TIn>> packetQueue, PacketType ackType)
		{
			var setStatus = packetQueue.IsSet(packet.PacketId);

			// Check if we cannot accept this packet since it doesn't fit into the receive window
			if (setStatus == ItemSetStatus.OutOfWindowNotSet)
				return false;

			SendAck(packet.PacketId, ackType);

			// Check if we already have this packet and only need to ack it.
			if (setStatus == ItemSetStatus.InWindowSet || setStatus == ItemSetStatus.OutOfWindowSet)
				return false;

			packetQueue.Set(packet.PacketId, packet);
			while (TryGetCommand(packetQueue, out packet))
				PacketEvent?.Invoke(ref packet);

			return false;
		}

		private static bool TryGetCommand(RingQueue<Packet<TIn>> packetQueue, out Packet<TIn> packet)
		{
			if (packetQueue.Count <= 0) { packet = default; return false; }

			int take = 0;
			int takeLen = 0;
			bool hasStart = false;
			bool hasEnd = false;
			for (int i = 0; i < packetQueue.Count; i++)
			{
				if (packetQueue.TryPeekStart(i, out var peekPacket))
				{
					take++;
					takeLen += peekPacket.Size;
					if (peekPacket.FragmentedFlag)
					{
						if (!hasStart) { hasStart = true; }
						else { hasEnd = true; break; }
					}
					else
					{
						if (!hasStart) { hasStart = true; hasEnd = true; break; }
					}
				}
				else
				{
					break;
				}
			}

			if (!hasStart || !hasEnd) { packet = default; return false; }

			// GET
			if (!packetQueue.TryDequeue(out packet))
				throw new InvalidOperationException("Packet in queue got missing (?)");

			// MERGE
			if (take > 1)
			{
				var preFinalArray = new byte[takeLen];

				// for loop at 0th element
				int curCopyPos = packet.Size;
				packet.Data.CopyTo(preFinalArray.AsSpan(0, packet.Size));

				for (int i = 1; i < take; i++)
				{
					if (!packetQueue.TryDequeue(out var nextPacket))
						throw new InvalidOperationException("Packet in queue got missing (?)");

					nextPacket.Data.CopyTo(preFinalArray.AsSpan(curCopyPos, nextPacket.Size));
					curCopyPos += nextPacket.Size;
				}
				packet.Data = preFinalArray;
			}

			// DECOMPRESS
			if (packet.CompressedFlag)
			{
				try
				{
					packet.Data = QuickerLz.Decompress(packet.Data, MaxDecompressedSize);
				}
				catch (Exception ex)
				{
					LogRaw.Warn(ex, "Got invalid compressed data.");
					return false;
				}
			}
			return true;
		}

		private void SendAck(ushort ackId, PacketType ackType)
		{
			Span<byte> ackData = stackalloc byte[2];
			BinaryPrimitives.WriteUInt16BigEndian(ackData, ackId);
			if (ackType == PacketType.Ack || ackType == PacketType.AckLow)
				AddOutgoingPacket(ackData, ackType);
			else
				throw new InvalidOperationException("Packet type is not an Ack-type");
		}

		private bool ReceiveAck(ref Packet<TIn> packet)
		{
			if (!BinaryPrimitives.TryReadUInt16BigEndian(packet.Data, out var packetId))
				return false;

			lock (sendLoopLock)
			{
				if (packetAckManager.TryGetValue(packetId, out var ackPacket))
				{
					UpdateRto(Tools.Now - ackPacket.LastSendTime);
					packetAckManager.Remove(packetId);
				}
			}
			return true;
		}

		private void SendPing()
		{
			pingTimer.Restart();
			AddOutgoingPacket(Array.Empty<byte>(), PacketType.Ping);
		}

		private void ReceivePing(ref Packet<TIn> packet)
		{
			var idDiff = packet.PacketId - lastReceivedPingId;
			if (idDiff > 1 && idDiff < ReceivePacketWindowSize)
				NetworkStats.LogLostPings(idDiff - 1);
			if (idDiff > 0 || idDiff < -ReceivePacketWindowSize)
				lastReceivedPingId = packet.PacketId;
			Span<byte> pongData = stackalloc byte[2];
			BinaryPrimitives.WriteUInt16BigEndian(pongData, packet.PacketId);
			AddOutgoingPacket(pongData, PacketType.Pong);
		}

		private bool ReceivePong(ref Packet<TIn> packet)
		{
			if (!BinaryPrimitives.TryReadUInt16BigEndian(packet.Data, out var answerId))
				return false;

			if (lastSentPingId == answerId)
			{
				var rtt = pingTimer.Elapsed;
				UpdateRto(rtt);
				NetworkStats.AddPing(rtt);
			}
			return true;
		}

		public void ReceivedFinalInitAck()
		{
			initPacketCheck = null;
		}

		private bool ReceiveInitAck(ref Packet<TIn> packet)
		{
			lock (sendLoopLock)
			{
				if (initPacketCheck is null)
					return true;
				// optional: add random number check from init data
				var forwardData = tsCrypt.ProcessInit1<TIn>(packet.Data);
				if (!forwardData.Ok)
				{
					LogRaw.Debug("Error init: {0}", forwardData.Error);
					return false;
				}
				initPacketCheck = null;
				if (forwardData.Value.Length == 0) // TODO XXX
					return true;
				AddOutgoingPacket(forwardData.Value, PacketType.Init1);
				return true;
			}
		}

		#endregion

		private void UpdateRto(TimeSpan sampleRtt)
		{
			// Timeout calculation (see: https://tools.ietf.org/html/rfc6298)
			// SRTT_{i+1}    = (1-a) * SRTT_i   + a * RTT
			// DevRTT_{i+1}  = (1-b) * DevRTT_i + b * | RTT - SRTT_{i+1} |
			// Timeout_{i+1} = SRTT_{i+1} + max(ClockRes, 4 * DevRTT_{i+1})
			if (smoothedRtt < TimeSpan.Zero)
				smoothedRtt = sampleRtt;
			else
				smoothedRtt = TimeSpan.FromTicks((long)((1 - AlphaSmooth) * smoothedRtt.Ticks + AlphaSmooth * sampleRtt.Ticks));
			smoothedRttVar = TimeSpan.FromTicks((long)((1 - BetaSmooth) * smoothedRttVar.Ticks + BetaSmooth * Math.Abs(sampleRtt.Ticks - smoothedRtt.Ticks)));
			currentRto = smoothedRtt + Tools.Max(ClockResolution, TimeSpan.FromTicks(4 * smoothedRttVar.Ticks));
			LogRtt.Debug("RTT SRTT:{0} RTTVAR:{1} RTO:{2}", smoothedRtt, smoothedRttVar, currentRto);
		}

		/// <summary>
		/// ResendLoop will regularly check if a packet has be acknowleged and trys to send it again
		/// if the timeout for a packet ran out.
		/// </summary>
		private void ResendLoop()
		{
			var wasRunning = Interlocked.Exchange(ref pingCheckRunning, 1);
			if (wasRunning != 0)
			{
				Log.Warn("Previous resend tick didn't finish");
				return;
			}

			try
			{
				bool close = false;
				lock (sendLoopLock)
				{
					if (closed != 0)
						return;

					close = (packetAckManager.Count > 0 && ResendPackets(packetAckManager.Values))
						|| (initPacketCheck != null && ResendPacket(initPacketCheck));
				}
				if (close)
				{
					Stop(Reason.Timeout);
					return;
				}

				var now = Tools.Now;
				var nextTest = now - pingCheck - PingInterval;
				// we need to check if CryptoInitComplete because while false packet ids won't be incremented
				if (nextTest > TimeSpan.Zero && tsCrypt.CryptoInitComplete)
				{
					// Check that the last ping is more than PingInterval but not more than
					// 2*PingInterval away. This might happen for e.g. when the process was
					// suspended. If it was too long ago, reset the ping tick to now.
					if (nextTest > PingInterval)
						pingCheck = now;
					else
						pingCheck += PingInterval;
					SendPing();
				}

				var elapsed = lastMessageTimer.Elapsed;
				if (elapsed > PacketTimeout)
				{
					LogTimeout.Debug("TIMEOUT: Got no ping packet response for {0}", elapsed);
					Stop(Reason.Timeout);
					return;
				}
			}
			finally
			{
				Interlocked.Exchange(ref pingCheckRunning, 0);
			}
		}

		private bool ResendPackets(IEnumerable<ResendPacket<TOut>> packetList)
		{
			foreach (var outgoingPacket in packetList)
				if (ResendPacket(outgoingPacket))
					return true;
			return false;
		}

		private bool ResendPacket(ResendPacket<TOut> packet)
		{
			var now = Tools.Now;
			// Check if the packet timed out completely
			if (packet.FirstSendTime < now - PacketTimeout)
			{
				LogTimeout.Debug("TIMEOUT: {0}", packet);
				return true;
			}

			// Check if we should retransmit a packet because it probably got lost
			if (packet.LastSendTime < now - currentRto)
			{
				LogTimeout.Debug("RESEND: {0}", packet);
				currentRto += currentRto;
				if (currentRto > MaxRetryInterval)
					currentRto = MaxRetryInterval;
				packet.LastSendTime = Tools.Now;
				SendRaw(ref packet.Packet);
			}

			return false;
		}

		private E<string> SendRaw(ref Packet<TOut> packet)
		{
			NetworkStats.LogOutPacket(ref packet);

			// DebugToHex is costly and allocates, precheck before logging
			if (LogRaw.IsTraceEnabled)
				LogRaw.Trace("[O] Raw: {0}", DebugUtil.DebugToHex(packet.Raw));

			try
			{
				socket.SendTo(packet.Raw, packet.Raw.Length, SocketFlags.None, remoteAddress);
				return R.Ok;
			}
			catch (SocketException ex)
			{
				LogRaw.Warn(ex, "Failed to deliver packet (Err:{0})", ex.SocketErrorCode);
				return "Socket send error";
			}
		}
	}

	internal static class PacketHandlerConst
	{
		public static readonly Logger Log = LogManager.GetLogger("TSLib.PacketHandler");
		public static readonly Logger LogRtt = LogManager.GetLogger("TSLib.PacketHandler.Rtt");
		public static readonly Logger LogRaw = LogManager.GetLogger("TSLib.PacketHandler.Raw");
		public static readonly Logger LogRawVoice = LogManager.GetLogger("TSLib.PacketHandler.Raw.Voice");
		public static readonly Logger LogTimeout = LogManager.GetLogger("TSLib.PacketHandler.Timeout");

		/// <summary>Elapsed time since first send timestamp until the connection is considered lost.</summary>
		public static readonly TimeSpan PacketTimeout = TimeSpan.FromSeconds(30);
		/// <summary>Smoothing factor for the SmoothedRtt.</summary>
		public const float AlphaSmooth = 0.125f;
		/// <summary>Smoothing factor for the SmoothedRttDev.</summary>
		public const float BetaSmooth = 0.25f;
		/// <summary>The maximum wait time to retransmit a packet.</summary>
		public static readonly TimeSpan MaxRetryInterval = TimeSpan.FromMilliseconds(1000);
		/// <summary>The timeout check loop interval.</summary>
		public static readonly TimeSpan ClockResolution = TimeSpan.FromMilliseconds(100);
		public static readonly TimeSpan PingInterval = TimeSpan.FromSeconds(1);

		/// <summary>Greatest allowed packet size, including the complete header.</summary>
		public const int MaxOutPacketSize = 500;
		public const int MaxDecompressedSize = 1024 * 1024; // ServerDefault: 40000 (check original code again)
		public const int ReceivePacketWindowSize = 128;
	}

	internal delegate void PacketEvent<TDir>(ref Packet<TDir> packet);
}<|MERGE_RESOLUTION|>--- conflicted
+++ resolved
@@ -64,13 +64,8 @@
 		private IPEndPoint? remoteAddress;
 		private int closed; // bool
 
-<<<<<<< HEAD
-		public PacketEvent<TIn> PacketEvent;
-		public Action<Reason?> StopEvent;
-=======
 		public PacketEvent<TIn>? PacketEvent;
-		public Action<Reason>? StopEvent;
->>>>>>> 1dce1118
+		public Action<Reason?>? StopEvent;
 
 #pragma warning disable CS8618 // !NRT 'socket'
 		public PacketHandler(TsCrypt ts3Crypt, Id id)
